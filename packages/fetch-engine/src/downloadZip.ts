import zlib from 'zlib'
import retry from 'p-retry'
import fetch from 'node-fetch'
import fs from 'fs'
import { getProxyAgent } from './getProxyAgent'

export async function downloadZip(url: string, target: string, progressCb?: (progress: number) => any) {
  const partial = target + '.partial'
  const result = await retry(
    async () => {
      try {
<<<<<<< HEAD
        console.log({ agent: getProxyAgent(url) })
=======
>>>>>>> 2ff9f02e
        const resp = await fetch(url, { compress: false, agent: getProxyAgent(url) })

        if (resp.status !== 200) {
          throw new Error(resp.statusText + ' ' + url)
        }

        const lastModified = resp.headers.get('last-modified')!
        const size = parseFloat(resp.headers.get('content-length'))
        const ws = fs.createWriteStream(partial)

        return await new Promise((resolve, reject) => {
          let bytesRead = 0

          resp.body.on('error', reject).on('data', chunk => {
            bytesRead += chunk.length

            if (size && progressCb) {
              progressCb(bytesRead / size)
            }
          })

          const gunzip = zlib.createGunzip()

          gunzip.on('error', reject)

          resp.body.pipe(gunzip).pipe(ws)

          ws.on('error', reject).on('close', () => {
            resolve(lastModified)
          })
        })
      } finally {
        //
      }
    },
    {
      retries: 1,
      onFailedAttempt: err => console.error(err),
    },
  )
  fs.renameSync(partial, target)
  return result
}<|MERGE_RESOLUTION|>--- conflicted
+++ resolved
@@ -9,10 +9,6 @@
   const result = await retry(
     async () => {
       try {
-<<<<<<< HEAD
-        console.log({ agent: getProxyAgent(url) })
-=======
->>>>>>> 2ff9f02e
         const resp = await fetch(url, { compress: false, agent: getProxyAgent(url) })
 
         if (resp.status !== 200) {
